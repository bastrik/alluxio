--- conflicted
+++ resolved
@@ -75,13 +75,8 @@
     mTier = StorageTier.newStorageTier(TEST_TIER_LEVEL);
     mDir = StorageDir.newStorageDir(mTier, TEST_DIR_INDEX, TEST_DIR_CAPACITY, mTestDirPath);
     mBlockMeta = new BlockMeta(TEST_BLOCK_ID, TEST_BLOCK_SIZE, mDir);
-<<<<<<< HEAD
-    mTempBlockMeta = new TempBlockMeta(TEST_USER_ID, TEST_TEMP_BLOCK_ID, TEST_TEMP_BLOCK_SIZE,
+    mTempBlockMeta = new TempBlockMeta(TEST_SESSION_ID, TEST_TEMP_BLOCK_ID, TEST_TEMP_BLOCK_SIZE,
         mDir);
-=======
-    mTempBlockMeta =
-        new TempBlockMeta(TEST_SESSION_ID, TEST_TEMP_BLOCK_ID, TEST_TEMP_BLOCK_SIZE, mDir);
->>>>>>> 275b2590
   }
 
   private StorageDir newStorageDir(File testDir) throws Exception {

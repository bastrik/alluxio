/*
 * Licensed to the University of California, Berkeley under one or more contributor license
 * agreements. See the NOTICE file distributed with this work for additional information regarding
 * copyright ownership. The ASF licenses this file to You under the Apache License, Version 2.0 (the
 * "License"); you may not use this file except in compliance with the License. You may obtain a
 * copy of the License at
 *
 * http://www.apache.org/licenses/LICENSE-2.0
 *
 * Unless required by applicable law or agreed to in writing, software distributed under the License
 * is distributed on an "AS IS" BASIS, WITHOUT WARRANTIES OR CONDITIONS OF ANY KIND, either express
 * or implied. See the License for the specific language governing permissions and limitations under
 * the License.
 */

package tachyon.worker.block;

/**
 * Interface for listening on reading/writing blocks of {@link TieredBlockStore}.
 */
public interface BlockAccessEventListener {
<<<<<<< HEAD

  /** This method may be called concurrently, needs to be thread safe. */
=======
>>>>>>> 83befad4
  void onAccessBlock(long userId, long blockId);
}<|MERGE_RESOLUTION|>--- conflicted
+++ resolved
@@ -19,10 +19,6 @@
  * Interface for listening on reading/writing blocks of {@link TieredBlockStore}.
  */
 public interface BlockAccessEventListener {
-<<<<<<< HEAD
-
   /** This method may be called concurrently, needs to be thread safe. */
-=======
->>>>>>> 83befad4
   void onAccessBlock(long userId, long blockId);
 }
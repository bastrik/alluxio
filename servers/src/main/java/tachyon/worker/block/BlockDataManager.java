/*
 * Licensed to the University of California, Berkeley under one or more contributor license
 * agreements. See the NOTICE file distributed with this work for additional information regarding
 * copyright ownership. The ASF licenses this file to You under the Apache License, Version 2.0 (the
 * "License"); you may not use this file except in compliance with the License. You may obtain a
 * copy of the License at
 *
 * http://www.apache.org/licenses/LICENSE-2.0
 *
 * Unless required by applicable law or agreed to in writing, software distributed under the License
 * is distributed on an "AS IS" BASIS, WITHOUT WARRANTIES OR CONDITIONS OF ANY KIND, either express
 * or implied. See the License for the specific language governing permissions and limitations under
 * the License.
 */

package tachyon.worker.block;

import java.io.IOException;
import java.net.InetSocketAddress;
import java.util.List;
import java.util.Set;
import java.util.concurrent.ExecutorService;
import java.util.concurrent.Executors;

import org.apache.thrift.TException;
import org.slf4j.Logger;
import org.slf4j.LoggerFactory;

import tachyon.Constants;
import tachyon.Users;
import tachyon.conf.TachyonConf;
import tachyon.master.MasterClient;
import tachyon.thrift.FailedToCheckpointException;
import tachyon.thrift.FileDoesNotExistException;
import tachyon.thrift.OutOfSpaceException;
import tachyon.underfs.UnderFileSystem;
import tachyon.util.CommonUtils;
import tachyon.util.NetworkUtils;
import tachyon.util.ThreadFactoryUtils;
import tachyon.worker.WorkerSource;
import tachyon.worker.block.io.BlockReader;
import tachyon.worker.block.io.BlockWriter;
import tachyon.worker.block.meta.BlockMeta;
import tachyon.worker.block.meta.TempBlockMeta;

/**
 * Class is responsible for managing the Tachyon BlockStore and Under FileSystem. This class is
 * thread-safe.
 */
public class BlockDataManager {
  private static final Logger LOG = LoggerFactory.getLogger(Constants.LOGGER_TYPE);

  /** Block store delta reporter for master heartbeat */
  private final BlockHeartbeatReporter mHeartbeatReporter;
  /** Block Store manager */
  private final BlockStore mBlockStore;
  /** Master client thread pool */
  private final ExecutorService mMasterClientExecutorService;
  /** Configuration values */
  private final TachyonConf mTachyonConf;
  /** WorkerSource for collecting worker metrics */
  private final WorkerSource mWorkerSource;
  /** Metrics reporter that listens on block events and increases metrics counters*/
  private final BlockMetricsReporter mMetricsReporter;

  // TODO: See if this can be removed from the class
  /** MasterClient, only used to inform the master of a new block in commitBlock */
  private MasterClient mMasterClient;
  /** UnderFileSystem Client */
  private UnderFileSystem mUfs;
  /** User metadata, used to keep track of user heartbeats */
  private Users mUsers;
  /** Id of this worker */
  private long mWorkerId;

  /**
   * Creates a BlockDataManager based on the configuration values.
   *
   * @param tachyonConf the configuration values to use
   * @param workerSource object for collecting the worker metrics
   * @throws IOException if the tiered store fails to initialize
   */
  public BlockDataManager(TachyonConf tachyonConf, WorkerSource workerSource) throws IOException {
    mHeartbeatReporter = new BlockHeartbeatReporter();
    mBlockStore = new TieredBlockStore(tachyonConf);
    mTachyonConf = tachyonConf;
    mWorkerSource = workerSource;
    mMetricsReporter = new BlockMetricsReporter(mWorkerSource);

    mMasterClientExecutorService =
        Executors.newFixedThreadPool(1,
            ThreadFactoryUtils.build("worker-client-heartbeat-%d", true));
    mMasterClient =
        new MasterClient(BlockWorkerUtils.getMasterAddress(mTachyonConf),
            mMasterClientExecutorService, mTachyonConf);

    // Create Under FileSystem Client
    String tachyonHome = mTachyonConf.get(Constants.TACHYON_HOME, Constants.DEFAULT_HOME);
    String ufsAddress =
        mTachyonConf.get(Constants.UNDERFS_ADDRESS, tachyonHome + "/underFSStorage");
    mUfs = UnderFileSystem.get(ufsAddress, mTachyonConf);

    // Connect to UFS to handle UFS security
    InetSocketAddress workerAddress = BlockWorkerUtils.getWorkerAddress(mTachyonConf);
    mUfs.connectFromWorker(mTachyonConf, NetworkUtils.getFqdnHost(workerAddress));

    // Register the heartbeat reporter so it can record block store changes
    mBlockStore.registerBlockStoreEventListener(mHeartbeatReporter);
    mBlockStore.registerBlockStoreEventListener(mMetricsReporter);
  }

  /**
   * Aborts the temporary block created by the user.
   *
   * @param userId The id of the client
   * @param blockId The id of the block to be aborted
   * @throws IOException if the block does not exist
   */
  public void abortBlock(long userId, long blockId) throws IOException {
    mBlockStore.abortBlock(userId, blockId);
  }

  /**
   * Access the block for a given user. This should be called to update the evictor when necessary.
   *
   * @param userId The id of the client
   * @param blockId The id of the block to access
   * @throws IOException this exception is not thrown in the tiered block store implementation
   */
  public void accessBlock(long userId, long blockId) throws IOException {
    mBlockStore.accessBlock(userId, blockId);
  }

  /**
   * Add the checkpoint information of a file. The information is from the user <code>userId</code>.
   *
   * This method is normally triggered from {@link tachyon.client.FileOutStream#close()} if and only
   * if {@link tachyon.client.WriteType#isThrough()} is true. The current implementation of
   * checkpointing is that through {@link tachyon.client.WriteType} operations write to
   * {@link tachyon.underfs.UnderFileSystem} on the client's write path, but under a user temp
   * directory (temp directory is defined in the worker as {@link #getUserUfsTmpFolder(long)}).
   *
   * @param userId The user id of the client who sends the notification
   * @param fileId The id of the checkpointed file
   * @throws TException if the file does not exist or cannot be renamed
   * @throws IOException if the update to the master fails
   */
  public void addCheckpoint(long userId, int fileId) throws TException, IOException {
    // TODO This part needs to be changed.
    String srcPath = CommonUtils.concatPath(getUserUfsTmpFolder(userId), fileId);
    String ufsDataFolder =
        mTachyonConf.get(Constants.UNDERFS_DATA_FOLDER, Constants.DEFAULT_DATA_FOLDER);
    String dstPath = CommonUtils.concatPath(ufsDataFolder, fileId);
    try {
      if (!mUfs.rename(srcPath, dstPath)) {
        throw new FailedToCheckpointException("Failed to rename " + srcPath + " to " + dstPath);
      }
    } catch (IOException e) {
      throw new FailedToCheckpointException("Failed to rename " + srcPath + " to " + dstPath);
    }
    long fileSize;
    try {
      fileSize = mUfs.getFileSize(dstPath);
    } catch (IOException e) {
      throw new FailedToCheckpointException("Failed to getFileSize " + dstPath);
    }
    mMasterClient.addCheckpoint(mWorkerId, fileId, fileSize, dstPath);
  }

  /**
   * Cleans up after users, to prevent zombie users. This method is called periodically.
   */
  public void cleanupUsers() throws IOException {
    for (long user : mUsers.getTimedOutUsers()) {
      mUsers.removeUser(user);
      mBlockStore.cleanupUser(user);
    }
  }

  /**
   * Commits a block to Tachyon managed space. The block must be temporary. The block is
   * persisted after {@link BlockStore#commitBlock(long, long)}. The block will not be accessible
   * until {@link MasterClient#worker_cacheBlock(long, long, long, long, long)}
   * succeeds
   *
   * @param userId The id of the client
   * @param blockId The id of the block to commit
   * @return true if successful, false otherwise
   * @throws IOException if the block to commit does not exist
   */
  public void commitBlock(long userId, long blockId) throws IOException {
    mBlockStore.commitBlock(userId, blockId);

    // TODO: Reconsider how to do this without heavy locking
    // Block successfully committed, update master with new block metadata
    Long lockId = mBlockStore.lockBlock(userId, blockId);
    try {
      BlockMeta meta = mBlockStore.getBlockMeta(userId, blockId, lockId);
      BlockStoreLocation loc = meta.getBlockLocation();
      Long storageDirId = loc.getStorageDirId();
      Long length = meta.getBlockSize();
      BlockStoreMeta storeMeta = mBlockStore.getBlockStoreMeta();
      Long bytesUsedOnTier = storeMeta.getUsedBytesOnTiers().get(loc.tierLevel());
      mMasterClient
          .worker_cacheBlock(mWorkerId, bytesUsedOnTier, storageDirId, blockId, length);
    } catch (TException te) {
      throw new IOException("Failed to commit block to master.", te);
    } finally {
      mBlockStore.unlockBlock(userId, blockId);
    }
  }

  /**
   * Creates a block in Tachyon managed space. The block will be temporary until it is committed.
   *
   * @param userId The id of the client
   * @param blockId The id of the block to create
   * @param tierAlias The alias of the tier to place the new block in, -1 for any tier
   * @param initialBytes The initial amount of bytes to be allocated
   * @return A string representing the path to the local file
   * @throws IOException if the block already exists
   * @throws OutOfSpaceException if there is no more space to store the block
   */
  // TODO: We should avoid throwing IOException
  public String createBlock(long userId, long blockId, int tierAlias, long initialBytes)
      throws IOException, OutOfSpaceException {
    BlockStoreLocation loc =
        tierAlias == -1 ? BlockStoreLocation.anyTier() : BlockStoreLocation.anyDirInTier(tierAlias);
    TempBlockMeta createdBlock = mBlockStore.createBlockMeta(userId, blockId, loc, initialBytes);
    return createdBlock.getPath();
  }

  /**
   * Creates a block. This method is only called from a data server.
   *
   * @param userId The id of the client
   * @param blockId The id of the block to be created
   * @param tierAlias The alias of the tier to place the new block in, -1 for any tier
   * @param initialBytes The initial amount of bytes to be allocated
   * @return the block writer for the local block file
   * @throws FileDoesNotExistException if the block is not on the worker
   * @throws IOException if the block writer cannot be obtained
   */
  // TODO: We should avoid throwing IOException
  public BlockWriter createBlockRemote(long userId, long blockId, int tierAlias, long initialBytes)
      throws FileDoesNotExistException, IOException {
    BlockStoreLocation loc = BlockStoreLocation.anyDirInTier(tierAlias);
    mBlockStore.createBlockMeta(userId, blockId, loc, initialBytes);
    return mBlockStore.getBlockWriter(userId, blockId);
  }

  /**
   * Gets a report for the periodic heartbeat to master. Contains the blocks added since the last
   * heart beat and blocks removed since the last heartbeat.
   *
   * @return a block heartbeat report
   */
  public BlockHeartbeatReport getReport() {
    return mHeartbeatReporter.generateReport();
  }

  /**
   * Gets the metadata for the entire block store. Contains the block mapping per storage dir and
   * the total capacity and used capacity of each tier.
   *
   * @return the block store metadata
   */
  public BlockStoreMeta getStoreMeta() {
    return mBlockStore.getBlockStoreMeta();
  }

  /**
   * Gets the temporary folder for the user in the under filesystem.
   *
   * @param userId The id of the client
   * @return the path to the under filesystem temporary folder for the client
   */
  public String getUserUfsTmpFolder(long userId) {
    return mUsers.getUserUfsTempFolder(userId);
  }

  /**
   * Obtains a read lock the block.
   *
   * @param userId The id of the client
   * @param blockId The id of the block to be locked
   * @return the lockId that uniquely identifies the lock obtained
   * @throws IOException if the lock cannot be obtained, for example because the block does not
   * exist
   */
  // TODO: We should avoid throwing IOException
  public long lockBlock(long userId, long blockId) throws IOException {
    return mBlockStore.lockBlock(userId, blockId);
  }

  /**
   * Moves a block from its current location to a target location, currently only tier level moves
   * are supported
   *
   * @param userId The id of the client
   * @param blockId The id of the block to move
   * @param tierAlias The tier to move the block to
   * @throws IOException if an error occurs during move
   */
  // TODO: We should avoid throwing IOException
  public void moveBlock(long userId, long blockId, int tierAlias) throws IOException {
    BlockStoreLocation dst = BlockStoreLocation.anyDirInTier(tierAlias);
    mBlockStore.moveBlock(userId, blockId, dst);
  }

  /**
   * Gets the path to the block file in local storage. The block must be a permanent block, and the
   * caller must first obtain the lock on the block.
   *
   * @param userId The id of the client
   * @param blockId The id of the block to read
   * @param lockId The id of the lock on this block
   * @return a string representing the path to this block in local storage
   * @throws IOException if the block cannot be found
   */
  public String readBlock(long userId, long blockId, long lockId) throws IOException {
    BlockMeta meta = mBlockStore.getBlockMeta(userId, blockId, lockId);
    return meta.getPath();
  }

  /**
   * Gets the block reader for the block. This method is only called by a data server.
   *
   * @param userId The id of the client
   * @param blockId The id of the block to read
   * @param lockId The id of the lock on this block
   * @return the block reader for the block
   * @throws IOException if an error occurs when obtaining the reader
   */
  // TODO: We should avoid throwing IOException
  public BlockReader readBlockRemote(long userId, long blockId, long lockId) throws IOException {
    return mBlockStore.getBlockReader(userId, blockId, lockId);
  }

  /**
   * Frees a block from Tachyon managed space.
   *
   * @param userId The id of the client
   * @param blockId The id of the block to be freed
   * @throws IOException if an error occurs when removing the block
   */
  // TODO: We should avoid throwing IOException
  public void removeBlock(long userId, long blockId) throws IOException {
    mBlockStore.removeBlock(userId, blockId);
  }

  /**
   * Request an amount of space for a block in its storage directory. The block must be a temporary
   * block.
   *
   * @param userId The id of the client
   * @param blockId The id of the block to allocate space to
   * @param additionalBytes The amount of bytes to allocate
   * @throws IOException if an error occurs when allocating space
   */
  // TODO: We should avoid throwing IOException
  public void requestSpace(long userId, long blockId, long additionalBytes) throws IOException {
    mBlockStore.requestSpace(userId, blockId, additionalBytes);
  }

  /**
   * Instantiates the user metadata object. This should only be called once and is a temporary work
   * around.
   *
   * @param users The user metadata object
   */
  public void setUsers(Users users) {
    mUsers = users;
  }

  /**
   * Sets the workerId. This should only be called once and is a temporary work around.
   *
   * @param workerId Worker id to update to
   */
  public void setWorkerId(long workerId) {
    mWorkerId = workerId;
  }

  /**
   * Stop the block data manager. This method should only be called when terminating the worker.
   */
  public void stop() {
    mMasterClient.close();
    mMasterClientExecutorService.shutdown();
  }

  /**
   * Relinquishes the lock with the specified lock id.
   *
   * @param lockId The id of the lock to relinquish
   */
  public void unlockBlock(long lockId) throws IOException {
    mBlockStore.unlockBlock(lockId);
  }

  // TODO: Remove when lock and reads are separate operations
  public void unlockBlock(long userId, long blockId) throws IOException {
    mBlockStore.unlockBlock(userId, blockId);
  }

  /**
   * Handles the heartbeat from a client.
   *
   * @param userId The id of the client
   * @param metrics The set of metrics the client has gathered since the last heartbeat
   */
  public void userHeartbeat(long userId, List<Long> metrics) {
    mUsers.userHeartbeat(userId);
    // TODO: Provide a way to disable the metrics collection
    if (null != metrics && !metrics.isEmpty() && metrics.get(Constants.CLIENT_METRICS_VERSION_INDEX)
        == Constants.CLIENT_METRICS_VERSION) {
      mWorkerSource.incBlocksReadLocal(metrics.get(Constants.BLOCKS_READ_LOCAL_INDEX));
      mWorkerSource.incBlocksReadRemote(metrics.get(Constants.BLOCKS_READ_REMOTE_INDEX));
      mWorkerSource.incBlocksWrittenLocal(metrics.get(Constants.BLOCKS_WRITTEN_LOCAL_INDEX));
      mWorkerSource.incBytesReadLocal(metrics.get(Constants.BYTES_READ_LOCAL_INDEX));
      mWorkerSource.incBytesReadRemote(metrics.get(Constants.BYTES_READ_REMOTE_INDEX));
      mWorkerSource.incBytesReadUfs(metrics.get(Constants.BYTES_READ_UFS_INDEX));
      mWorkerSource.incBytesWrittenLocal(metrics.get(Constants.BYTES_WRITTEN_LOCAL_INDEX));
      mWorkerSource.incBytesWrittenUfs(metrics.get(Constants.BYTES_WRITTEN_UFS_INDEX));
    }
  }
<<<<<<< HEAD

  /**
   * Gets the Tachyon master address from the configuration
   *
   * @return the InetSocketAddress of the master
   */
  private InetSocketAddress getMasterAddress() {
    String masterHostname =
        mTachyonConf.get(Constants.MASTER_HOSTNAME, NetworkUtils.getLocalHostName(mTachyonConf));
    int masterPort = mTachyonConf.getInt(Constants.MASTER_PORT, Constants.DEFAULT_MASTER_PORT);
    return new InetSocketAddress(masterHostname, masterPort);
  }

  /**
   * Helper method to get the {@link java.net.InetSocketAddress} of the worker.
   *
   * @return the worker's address
   */
  // TODO: BlockWorker has the same function. Share these to a utility function.
  private InetSocketAddress getWorkerAddress() {
    String workerHostname = NetworkUtils.getLocalHostName(mTachyonConf);
    int workerPort = mTachyonConf.getInt(Constants.WORKER_PORT, Constants.DEFAULT_WORKER_PORT);
    return new InetSocketAddress(workerHostname, workerPort);
  }

  /**
   * Set the pinlist for the underlying blockstore.
   * Typically called by PinListSyncer.
   *
   * @param list
   */
  public void setPinList(Set<Integer> list) {
    // Blockstore should implement setPinnedInodes in TACHYON-608
    mBlockStore.setPinnedInodes(list);
  }
=======
>>>>>>> 14a7de27
}<|MERGE_RESOLUTION|>--- conflicted
+++ resolved
@@ -425,31 +425,6 @@
       mWorkerSource.incBytesWrittenUfs(metrics.get(Constants.BYTES_WRITTEN_UFS_INDEX));
     }
   }
-<<<<<<< HEAD
-
-  /**
-   * Gets the Tachyon master address from the configuration
-   *
-   * @return the InetSocketAddress of the master
-   */
-  private InetSocketAddress getMasterAddress() {
-    String masterHostname =
-        mTachyonConf.get(Constants.MASTER_HOSTNAME, NetworkUtils.getLocalHostName(mTachyonConf));
-    int masterPort = mTachyonConf.getInt(Constants.MASTER_PORT, Constants.DEFAULT_MASTER_PORT);
-    return new InetSocketAddress(masterHostname, masterPort);
-  }
-
-  /**
-   * Helper method to get the {@link java.net.InetSocketAddress} of the worker.
-   *
-   * @return the worker's address
-   */
-  // TODO: BlockWorker has the same function. Share these to a utility function.
-  private InetSocketAddress getWorkerAddress() {
-    String workerHostname = NetworkUtils.getLocalHostName(mTachyonConf);
-    int workerPort = mTachyonConf.getInt(Constants.WORKER_PORT, Constants.DEFAULT_WORKER_PORT);
-    return new InetSocketAddress(workerHostname, workerPort);
-  }
 
   /**
    * Set the pinlist for the underlying blockstore.
@@ -458,9 +433,6 @@
    * @param list
    */
   public void setPinList(Set<Integer> list) {
-    // Blockstore should implement setPinnedInodes in TACHYON-608
     mBlockStore.setPinnedInodes(list);
   }
-=======
->>>>>>> 14a7de27
 }
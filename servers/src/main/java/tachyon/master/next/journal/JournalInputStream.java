/*
 * Licensed to the University of California, Berkeley under one or more contributor license
 * agreements. See the NOTICE file distributed with this work for additional information regarding
 * copyright ownership. The ASF licenses this file to You under the Apache License, Version 2.0 (the
 * "License"); you may not use this file except in compliance with the License. You may obtain a
 * copy of the License at
 *
 * http://www.apache.org/licenses/LICENSE-2.0
 *
 * Unless required by applicable law or agreed to in writing, software distributed under the License
 * is distributed on an "AS IS" BASIS, WITHOUT WARRANTIES OR CONDITIONS OF ANY KIND, either express
 * or implied. See the License for the specific language governing permissions and limitations under
 * the License.
 */

package tachyon.master.next.journal;

import java.io.IOException;

public interface JournalInputStream {

<<<<<<< HEAD
  JournalEntry getNextEntry() throws IOException;

  void close() throws IOException;
=======
  /**
   * Returns the next {@link JournalEntry} in the stream.
   * @return the next {@link JournalEntry}. returns null if the are no more entries.
   */
  JournalEntry getNextEntry();

  /**
   * Closes the stream.
   */
  void close();
>>>>>>> bb1b6c39
}<|MERGE_RESOLUTION|>--- conflicted
+++ resolved
@@ -18,21 +18,14 @@
 import java.io.IOException;
 
 public interface JournalInputStream {
-
-<<<<<<< HEAD
-  JournalEntry getNextEntry() throws IOException;
-
-  void close() throws IOException;
-=======
   /**
    * Returns the next {@link JournalEntry} in the stream.
    * @return the next {@link JournalEntry}. returns null if the are no more entries.
    */
-  JournalEntry getNextEntry();
+  JournalEntry getNextEntry() throws IOException;
 
   /**
    * Closes the stream.
    */
-  void close();
->>>>>>> bb1b6c39
+  void close() throws IOException;
 }
--- conflicted
+++ resolved
@@ -7,14 +7,10 @@
   Version: branch-0.6
 
 Release:
-<<<<<<< HEAD
-  Dist: tachyon-0.5.0-bin.tar.gz
+  Dist: tachyon-0.6.4-bin.tar.gz
 
 # how much memory to use (e.g. 1000MB, 2GB) per worker
 # make sure your virtual machine has more memory than what is specified here
 #  for virtualbox, machine memory is configured in conf/init.yml:Memory
 #  for aws, machine memory is decided by instance type
-WorkerMemory: 2GB
-=======
-  Dist: tachyon-0.6.4-bin.tar.gz
->>>>>>> 9e24f978
+WorkerMemory: 2GB
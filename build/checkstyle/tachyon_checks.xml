--- conflicted
+++ resolved
@@ -31,7 +31,6 @@
   <module name="FileTabCharacter">
     <property name="eachLine" value="true"/>
   </module>
-<<<<<<< HEAD
   <module name="RegexpSingleline">
     <property name="format" value="&gt;&gt;&gt;&gt;&gt;&gt;&gt;"/>
     <property name="message" value="Merge conflicts unresolved."/>
@@ -39,12 +38,11 @@
   <module name="RegexpSingleline">
     <property name="format" value="&lt;&lt;&lt;&lt;&lt;&lt;&lt;"/>
     <property name="message" value="Merge conflicts unresolved."/>
-=======
+  </module>
   <module name="RegexpMultiline">
     <property name="format" value="\n{3}"/>
     <property name="fileExtensions" value=".java"/>
     <property name="message" value="Extra newline"/>
->>>>>>> 18bc128e
   </module>
 
   <module name="TreeWalker">

--- conflicted
+++ resolved
@@ -79,19 +79,12 @@
    * @return the {@link PacketOutStream} created
    */
   public static PacketOutStream createNettyPacketOutStream(FileSystemContext context,
-<<<<<<< HEAD
       SocketAddress address, long sessionId, long id, long length, int tier,
-      Protocol.RequestType type) {
-    NettyPacketWriter packetWriter =
-        new NettyPacketWriter(context, address, id, length, sessionId, tier, type);
-=======
-      InetSocketAddress address, long sessionId, long id, long length,
       Protocol.RequestType type, OutStreamOptions options) {
     long packetSize =
         Configuration.getBytes(PropertyKey.USER_NETWORK_NETTY_WRITER_PACKET_SIZE_BYTES);
     PacketWriter packetWriter = new NettyPacketWriter(
         context, address, id, length, sessionId, options.getWriteTier(), type, packetSize);
->>>>>>> 16a7de19
     return new PacketOutStream(packetWriter, length);
   }
 
@@ -105,20 +98,13 @@
    * @param options the out stream options
    * @return the {@link PacketOutStream} created
    */
-<<<<<<< HEAD
   public static PacketOutStream createNettyPacketOutStream(FileSystemContext context,
-      SocketAddress address, long length, Protocol.WriteRequest partialRequest) {
-    NettyPacketWriter packetWriter =
-        new NettyPacketWriter(context, address, length, partialRequest);
-=======
-  public static PacketOutStream createNettyPacketOutStream(
-      FileSystemContext context, InetSocketAddress address, long length,
-      Protocol.WriteRequest partialRequest, OutStreamOptions options) {
+      SocketAddress address, long length, Protocol.WriteRequest partialRequest,
+      OutStreamOptions options) {
     long packetSize =
         Configuration.getBytes(PropertyKey.USER_NETWORK_NETTY_WRITER_PACKET_SIZE_BYTES);
     PacketWriter packetWriter =
         new NettyPacketWriter(context, address, length, partialRequest, packetSize);
->>>>>>> 16a7de19
     return new PacketOutStream(packetWriter, length);
   }
 

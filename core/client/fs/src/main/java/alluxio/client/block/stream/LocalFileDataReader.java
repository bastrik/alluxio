--- conflicted
+++ resolved
@@ -78,11 +78,7 @@
   }
 
   @Override
-<<<<<<< HEAD
-  public DataBuffer readChunkNoWait() throws IOException {
-=======
   public DataBuffer readChunkIfReady() throws IOException {
->>>>>>> 985b84c2
     return readChunk();
   }
 

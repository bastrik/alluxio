/*
 * The Alluxio Open Foundation licenses this work under the Apache License, version 2.0
 * (the "License"). You may not use this work except in compliance with the License, which is
 * available at www.apache.org/licenses/LICENSE-2.0
 *
 * This software is distributed on an "AS IS" basis, WITHOUT WARRANTIES OR CONDITIONS OF ANY KIND,
 * either express or implied, as more fully set forth in the License.
 *
 * See the NOTICE file distributed with this work for information regarding copyright ownership.
 */

package alluxio.client.block.stream;

import alluxio.network.protocol.databuffer.DataBuffer;
import alluxio.network.protocol.databuffer.NioDataBuffer;

import java.nio.ByteBuffer;

import javax.annotation.Nullable;

/**
 * A {@link DataReader} which serves data from a given byte array.
 */
public class TestDataReader implements DataReader {
  private final byte[] mData;
  private long mPos;
  private long mEnd;
  private long mChunkSize = 128;

  public TestDataReader(byte[] data, long offset, long length) {
    mData = data;
    mPos = offset;
    mEnd = offset + length;
  }

  @Override
  @Nullable
  public DataBuffer readChunk() {
    if (mPos >= mEnd || mPos >= mData.length) {
      return null;
    }
    int bytesToRead = (int) (Math.min(Math.min(mChunkSize, mEnd - mPos), mData.length - mPos));
    ByteBuffer buffer = ByteBuffer.wrap(mData, (int) mPos, bytesToRead);
    DataBuffer dataBuffer = new NioDataBuffer(buffer, buffer.remaining());
    mPos += dataBuffer.getLength();
    return dataBuffer;
  }

  @Override
  @Nullable
<<<<<<< HEAD
  public DataBuffer readChunkNoWait() {
=======
  public DataBuffer readChunkIfReady() {
>>>>>>> 985b84c2
    return readChunk();
  }

  @Override
  public long pos() {
    return mPos;
  }

  @Override
  public void close() { }
}<|MERGE_RESOLUTION|>--- conflicted
+++ resolved
@@ -48,11 +48,7 @@
 
   @Override
   @Nullable
-<<<<<<< HEAD
-  public DataBuffer readChunkNoWait() {
-=======
   public DataBuffer readChunkIfReady() {
->>>>>>> 985b84c2
     return readChunk();
   }
 

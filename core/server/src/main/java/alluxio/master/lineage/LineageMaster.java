/*
 * The Alluxio Open Foundation licenses this work under the Apache License, version 2.0
 * (the "License"). You may not use this work except in compliance with the License, which is
 * available at www.apache.org/licenses/LICENSE-2.0
 *
 * This software is distributed on an "AS IS" basis, WITHOUT WARRANTIES OR CONDITIONS OF ANY KIND,
 * either express or implied, as more fully set forth in the License.
 *
 * See the NOTICE file distributed with this work for information regarding copyright ownership.
 */

package alluxio.master.lineage;

import alluxio.AlluxioURI;
import alluxio.Configuration;
import alluxio.Constants;
<<<<<<< HEAD
import alluxio.PropertyKey;
=======
import alluxio.clock.SystemClock;
>>>>>>> ada278d1
import alluxio.exception.AccessControlException;
import alluxio.exception.AlluxioException;
import alluxio.exception.BlockInfoException;
import alluxio.exception.ExceptionMessage;
import alluxio.exception.FileAlreadyExistsException;
import alluxio.exception.FileDoesNotExistException;
import alluxio.exception.InvalidPathException;
import alluxio.exception.LineageDeletionException;
import alluxio.exception.LineageDoesNotExistException;
import alluxio.heartbeat.HeartbeatContext;
import alluxio.heartbeat.HeartbeatThread;
import alluxio.job.CommandLineJob;
import alluxio.job.Job;
import alluxio.master.AbstractMaster;
import alluxio.master.MasterContext;
import alluxio.master.file.FileSystemMaster;
import alluxio.master.file.options.CreateFileOptions;
import alluxio.master.journal.Journal;
import alluxio.master.journal.JournalOutputStream;
import alluxio.master.journal.JournalProtoUtils;
import alluxio.master.lineage.checkpoint.CheckpointPlan;
import alluxio.master.lineage.checkpoint.CheckpointSchedulingExecutor;
import alluxio.master.lineage.meta.Lineage;
import alluxio.master.lineage.meta.LineageIdGenerator;
import alluxio.master.lineage.meta.LineageStore;
import alluxio.master.lineage.meta.LineageStoreView;
import alluxio.master.lineage.recompute.RecomputeExecutor;
import alluxio.master.lineage.recompute.RecomputePlanner;
import alluxio.proto.journal.Journal.JournalEntry;
import alluxio.proto.journal.Lineage.DeleteLineageEntry;
import alluxio.proto.journal.Lineage.LineageEntry;
import alluxio.proto.journal.Lineage.LineageIdGeneratorEntry;
import alluxio.thrift.LineageMasterClientService;
import alluxio.util.IdUtils;
import alluxio.util.ThreadFactoryUtils;
import alluxio.util.io.PathUtils;
import alluxio.wire.FileInfo;
import alluxio.wire.LineageInfo;

import com.google.common.base.Preconditions;
import com.google.protobuf.Message;
import org.apache.thrift.TProcessor;
import org.slf4j.Logger;
import org.slf4j.LoggerFactory;

import java.io.IOException;
import java.util.ArrayList;
import java.util.HashMap;
import java.util.List;
import java.util.Map;
import java.util.concurrent.ExecutorService;
import java.util.concurrent.Executors;

import javax.annotation.concurrent.NotThreadSafe;

/**
 * The lineage master stores the lineage metadata in Alluxio, and it contains the components that
 * manage all lineage-related activities.
 */
@NotThreadSafe
public final class LineageMaster extends AbstractMaster {
  private static final Logger LOG = LoggerFactory.getLogger(Constants.LOGGER_TYPE);

  private final LineageStore mLineageStore;
  private final FileSystemMaster mFileSystemMaster;
  private final LineageIdGenerator mLineageIdGenerator;

  /**
   * @param baseDirectory the base journal directory
   * @return the journal directory for this master
   */
  public static String getJournalDirectory(String baseDirectory) {
    return PathUtils.concatPath(baseDirectory, Constants.LINEAGE_MASTER_NAME);
  }

  /**
   * Creates a new instance of {@link LineageMaster}.
   *
   * @param masterContext the master context
   * @param fileSystemMaster the file system master
   * @param journal the journal
   */
  public LineageMaster(MasterContext masterContext, FileSystemMaster fileSystemMaster,
      Journal journal) {
    this(masterContext, fileSystemMaster, journal,
        Executors.newFixedThreadPool(2, ThreadFactoryUtils.build("LineageMaster-%d", true)));
  }

  /**
   * Creates a new instance of {@link LineageMaster}.
   *
   * @param masterContext the master context
   * @param fileSystemMaster the file system master
   * @param journal the journal
   * @param executorService the executor service to use for running maintenance threads; the
   *        {@link LineageMaster} becomes the owner of the executorService and will shut it down
   *        when the master stops
   */
  public LineageMaster(MasterContext masterContext, FileSystemMaster fileSystemMaster,
      Journal journal, ExecutorService executorService) {
    super(masterContext, journal, new SystemClock(), executorService);

    mFileSystemMaster = Preconditions.checkNotNull(fileSystemMaster);
    mLineageIdGenerator = new LineageIdGenerator();
    mLineageStore = new LineageStore(mLineageIdGenerator);
  }

  @Override
  public Map<String, TProcessor> getServices() {
    Map<String, TProcessor> services = new HashMap<>();
    services.put(Constants.LINEAGE_MASTER_CLIENT_SERVICE_NAME,
        new LineageMasterClientService.Processor<>(new LineageMasterClientServiceHandler(this)));
    return services;
  }

  @Override
  public String getName() {
    return Constants.LINEAGE_MASTER_NAME;
  }

  @Override
  public void processJournalEntry(JournalEntry entry) throws IOException {
    Message innerEntry = JournalProtoUtils.unwrap(entry);
    if (innerEntry instanceof LineageEntry) {
      mLineageStore.addLineageFromJournal((LineageEntry) innerEntry);
    } else if (innerEntry instanceof LineageIdGeneratorEntry) {
      mLineageIdGenerator.initFromJournalEntry((LineageIdGeneratorEntry) innerEntry);
    } else if (innerEntry instanceof DeleteLineageEntry) {
      deleteLineageFromEntry((DeleteLineageEntry) innerEntry);
    } else {
      throw new IOException(ExceptionMessage.UNEXPECTED_JOURNAL_ENTRY.getMessage(innerEntry));
    }
  }

  @Override
  public void start(boolean isLeader) throws IOException {
    super.start(isLeader);
    if (isLeader) {
<<<<<<< HEAD
      mCheckpointExecutionService = getExecutorService()
          .submit(new HeartbeatThread(HeartbeatContext.MASTER_CHECKPOINT_SCHEDULING,
              new CheckpointSchedulingExecutor(this, mFileSystemMaster),
              Configuration.getInt(PropertyKey.MASTER_LINEAGE_CHECKPOINT_INTERVAL_MS)));
      mRecomputeExecutionService = getExecutorService()
          .submit(new HeartbeatThread(HeartbeatContext.MASTER_FILE_RECOMPUTATION,
              new RecomputeExecutor(new RecomputePlanner(mLineageStore, mFileSystemMaster),
                  mFileSystemMaster),
              Configuration.getInt(PropertyKey.MASTER_LINEAGE_RECOMPUTE_INTERVAL_MS)));
=======
      getExecutorService().submit(new HeartbeatThread(HeartbeatContext.MASTER_CHECKPOINT_SCHEDULING,
          new CheckpointSchedulingExecutor(this, mFileSystemMaster),
          Configuration.getInt(Constants.MASTER_LINEAGE_CHECKPOINT_INTERVAL_MS)));
      getExecutorService().submit(new HeartbeatThread(HeartbeatContext.MASTER_FILE_RECOMPUTATION,
          new RecomputeExecutor(new RecomputePlanner(mLineageStore, mFileSystemMaster),
              mFileSystemMaster),
          Configuration.getInt(Constants.MASTER_LINEAGE_RECOMPUTE_INTERVAL_MS)));
>>>>>>> ada278d1
    }
  }

  @Override
  public synchronized void streamToJournalCheckpoint(JournalOutputStream outputStream)
      throws IOException {
    mLineageStore.streamToJournalCheckpoint(outputStream);
    outputStream.writeEntry(mLineageIdGenerator.toJournalEntry());
  }

  /**
   * @return a lineage store view wrapping the contained lineage store
   */
  public LineageStoreView getLineageStoreView() {
    return new LineageStoreView(mLineageStore);
  }

  /**
   * Creates a lineage. It creates a new file for each output file.
   *
   * @param inputFiles the input files
   * @param outputFiles the output files
   * @param job the job
   * @return the id of the created lineage
   * @throws InvalidPathException if the path to the input file is invalid
   * @throws FileAlreadyExistsException if the output file already exists
   * @throws BlockInfoException if fails to create the output file
   * @throws IOException if the creation of a file fails
   * @throws AccessControlException if the permission check fails
   * @throws FileDoesNotExistException if any of the input files do not exist
   */
  public synchronized long createLineage(List<AlluxioURI> inputFiles, List<AlluxioURI> outputFiles,
      Job job) throws InvalidPathException, FileAlreadyExistsException, BlockInfoException,
      IOException, AccessControlException, FileDoesNotExistException {
    List<Long> inputAlluxioFiles = new ArrayList<>();
    for (AlluxioURI inputFile : inputFiles) {
      long fileId;
      fileId = mFileSystemMaster.getFileId(inputFile);
      if (fileId == IdUtils.INVALID_FILE_ID) {
        throw new FileDoesNotExistException(
            ExceptionMessage.LINEAGE_INPUT_FILE_NOT_EXIST.getMessage(inputFile));
      }
      inputAlluxioFiles.add(fileId);
    }
    // create output files
    List<Long> outputAlluxioFiles = new ArrayList<>();
    for (AlluxioURI outputFile : outputFiles) {
      long fileId;
      // TODO(yupeng): delete the placeholder files if the creation fails.
      // Create the file initialized with block size 1KB as placeholder.
      CreateFileOptions options =
          CreateFileOptions.defaults().setRecursive(true).setBlockSizeBytes(Constants.KB);
      fileId = mFileSystemMaster.createFile(outputFile, options);
      outputAlluxioFiles.add(fileId);
    }

    LOG.info("Create lineage of input:{}, output:{}, job:{}", inputAlluxioFiles, outputAlluxioFiles,
        job);
    long lineageId = mLineageStore.createLineage(inputAlluxioFiles, outputAlluxioFiles, job);

    writeJournalEntry(mLineageIdGenerator.toJournalEntry());
    writeJournalEntry(mLineageStore.getLineage(lineageId).toJournalEntry());
    flushJournal();
    return lineageId;
  }

  /**
   * Deletes a lineage.
   *
   * @param lineageId id the of lineage
   * @param cascade the flag if to delete all the downstream lineages
   * @return true if the lineage is deleted, false otherwise
   * @throws LineageDoesNotExistException the lineage does not exist
   * @throws LineageDeletionException the lineage deletion fails
   */
  public synchronized boolean deleteLineage(long lineageId, boolean cascade)
      throws LineageDoesNotExistException, LineageDeletionException {
    deleteLineageInternal(lineageId, cascade);
    DeleteLineageEntry deleteLineage = DeleteLineageEntry.newBuilder()
        .setLineageId(lineageId)
        .setCascade(cascade)
        .build();
    writeJournalEntry(JournalEntry.newBuilder().setDeleteLineage(deleteLineage).build());
    flushJournal();
    return true;
  }

  private boolean deleteLineageInternal(long lineageId, boolean cascade)
      throws LineageDoesNotExistException, LineageDeletionException {
    Lineage lineage = mLineageStore.getLineage(lineageId);
    LineageDoesNotExistException.check(lineage != null, ExceptionMessage.LINEAGE_DOES_NOT_EXIST,
        lineageId);

    // there should not be child lineage if not cascade
    if (!cascade && !mLineageStore.getChildren(lineage).isEmpty()) {
      throw new LineageDeletionException(
          ExceptionMessage.DELETE_LINEAGE_WITH_CHILDREN.getMessage(lineageId));
    }

    LOG.info("Delete lineage {}", lineageId);
    mLineageStore.deleteLineage(lineageId);
    return true;
  }

  private void deleteLineageFromEntry(DeleteLineageEntry entry) {
    try {
      deleteLineageInternal(entry.getLineageId(), entry.getCascade());
    } catch (LineageDoesNotExistException e) {
      LOG.error("Failed to delete lineage {}", entry.getLineageId(), e);
    } catch (LineageDeletionException e) {
      LOG.error("Failed to delete lineage {}", entry.getLineageId(), e);
    }
  }

  /**
   * Reinitializes the file when the file is lost or not completed.
   *
   * @param path the path to the file
   * @param blockSizeBytes the block size
   * @param ttl the TTL
   * @return the id of the reinitialized file when the file is lost or not completed, -1 otherwise
   * @throws InvalidPathException the file path is invalid
   * @throws LineageDoesNotExistException when the file does not exist
   * @throws AccessControlException if permission checking fails
   * @throws FileDoesNotExistException if the path does not exist
   */
  public synchronized long reinitializeFile(String path, long blockSizeBytes, long ttl)
      throws InvalidPathException, LineageDoesNotExistException, AccessControlException,
      FileDoesNotExistException {
    long fileId = mFileSystemMaster.getFileId(new AlluxioURI(path));
    FileInfo fileInfo;
    try {
      fileInfo = mFileSystemMaster.getFileInfo(fileId);
      if (!fileInfo.isCompleted() || mFileSystemMaster.getLostFiles().contains(fileId)) {
        LOG.info("Recreate the file {} with block size of {} bytes", path, blockSizeBytes);
        return mFileSystemMaster.reinitializeFile(new AlluxioURI(path), blockSizeBytes, ttl);
      }
    } catch (FileDoesNotExistException e) {
      throw new LineageDoesNotExistException(
          ExceptionMessage.MISSING_REINITIALIZE_FILE.getMessage(path));
    }
    return -1;
  }

  /**
   * @return the list of all the {@link LineageInfo}s
   * @throws LineageDoesNotExistException if the lineage does not exist
   * @throws FileDoesNotExistException if any associated file does not exist
   */
  public synchronized List<LineageInfo> getLineageInfoList()
      throws LineageDoesNotExistException, FileDoesNotExistException {
    List<LineageInfo> lineages = new ArrayList<>();

    for (Lineage lineage : mLineageStore.getAllInTopologicalOrder()) {
      LineageInfo info = new LineageInfo();
      List<Long> parents = new ArrayList<>();
      for (Lineage parent : mLineageStore.getParents(lineage)) {
        parents.add(parent.getId());
      }
      info.setParents(parents);
      List<Long> children = new ArrayList<>();
      for (Lineage child : mLineageStore.getChildren(lineage)) {
        children.add(child.getId());
      }
      info.setChildren(children);
      info.setId(lineage.getId());
      List<String> inputFiles = new ArrayList<>();
      for (long inputFileId : lineage.getInputFiles()) {
        inputFiles.add(mFileSystemMaster.getPath(inputFileId).toString());
      }
      info.setInputFiles(inputFiles);
      List<String> outputFiles = new ArrayList<>();
      for (long outputFileId : lineage.getOutputFiles()) {
        outputFiles.add(mFileSystemMaster.getPath(outputFileId).toString());
      }
      info.setOutputFiles(outputFiles);
      info.setCreationTimeMs(lineage.getCreationTime());
      info.setJob(((CommandLineJob) lineage.getJob()).generateCommandLineJobInfo());

      lineages.add(info);
    }
    return lineages;
  }

  /**
   * Schedules persistence for the output files of the given checkpoint plan.
   *
   * @param plan the plan for checkpointing
   */
  public synchronized void scheduleCheckpoint(CheckpointPlan plan) {
    for (long lineageId : plan.getLineagesToCheckpoint()) {
      Lineage lineage = mLineageStore.getLineage(lineageId);
      // schedule the lineage file for persistence
      for (long file : lineage.getOutputFiles()) {
        try {
          mFileSystemMaster.scheduleAsyncPersistence(mFileSystemMaster.getPath(file));
        } catch (AlluxioException e) {
          LOG.error("Failed to persist the file {}.", file, e);
        }
      }
    }
  }

  /**
   * Reports a file as lost.
   *
   * @param path the path to the file
   * @throws FileDoesNotExistException if the file does not exist
   * @throws AccessControlException if permission checking fails
   * @throws InvalidPathException if the path is invalid
   */
  public synchronized void reportLostFile(String path) throws FileDoesNotExistException,
      AccessControlException, InvalidPathException {
    long fileId = mFileSystemMaster.getFileId(new AlluxioURI(path));
    mFileSystemMaster.reportLostFile(fileId);
  }
}<|MERGE_RESOLUTION|>--- conflicted
+++ resolved
@@ -14,11 +14,8 @@
 import alluxio.AlluxioURI;
 import alluxio.Configuration;
 import alluxio.Constants;
-<<<<<<< HEAD
 import alluxio.PropertyKey;
-=======
 import alluxio.clock.SystemClock;
->>>>>>> ada278d1
 import alluxio.exception.AccessControlException;
 import alluxio.exception.AlluxioException;
 import alluxio.exception.BlockInfoException;
@@ -157,25 +154,13 @@
   public void start(boolean isLeader) throws IOException {
     super.start(isLeader);
     if (isLeader) {
-<<<<<<< HEAD
-      mCheckpointExecutionService = getExecutorService()
-          .submit(new HeartbeatThread(HeartbeatContext.MASTER_CHECKPOINT_SCHEDULING,
-              new CheckpointSchedulingExecutor(this, mFileSystemMaster),
-              Configuration.getInt(PropertyKey.MASTER_LINEAGE_CHECKPOINT_INTERVAL_MS)));
-      mRecomputeExecutionService = getExecutorService()
-          .submit(new HeartbeatThread(HeartbeatContext.MASTER_FILE_RECOMPUTATION,
-              new RecomputeExecutor(new RecomputePlanner(mLineageStore, mFileSystemMaster),
-                  mFileSystemMaster),
-              Configuration.getInt(PropertyKey.MASTER_LINEAGE_RECOMPUTE_INTERVAL_MS)));
-=======
       getExecutorService().submit(new HeartbeatThread(HeartbeatContext.MASTER_CHECKPOINT_SCHEDULING,
           new CheckpointSchedulingExecutor(this, mFileSystemMaster),
-          Configuration.getInt(Constants.MASTER_LINEAGE_CHECKPOINT_INTERVAL_MS)));
+          Configuration.getInt(PropertyKey.MASTER_LINEAGE_CHECKPOINT_INTERVAL_MS)));
       getExecutorService().submit(new HeartbeatThread(HeartbeatContext.MASTER_FILE_RECOMPUTATION,
           new RecomputeExecutor(new RecomputePlanner(mLineageStore, mFileSystemMaster),
               mFileSystemMaster),
-          Configuration.getInt(Constants.MASTER_LINEAGE_RECOMPUTE_INTERVAL_MS)));
->>>>>>> ada278d1
+          Configuration.getInt(PropertyKey.MASTER_LINEAGE_RECOMPUTE_INTERVAL_MS)));
     }
   }
 

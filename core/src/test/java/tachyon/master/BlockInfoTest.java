--- conflicted
+++ resolved
@@ -19,12 +19,9 @@
 import org.junit.Test;
 
 import tachyon.Constants;
-<<<<<<< HEAD
 import tachyon.conf.TachyonConf;
-=======
 import tachyon.StorageDirId;
 import tachyon.StorageLevelAlias;
->>>>>>> 0462fb35
 import tachyon.thrift.ClientBlockInfo;
 import tachyon.thrift.NetAddress;
 
@@ -91,18 +88,11 @@
     BlockInfo tInfo =
         new BlockInfo(new InodeFile("t", 100, 0, Constants.DEFAULT_BLOCK_SIZE_BYTE,
             System.currentTimeMillis()), 300, 800);
-<<<<<<< HEAD
-    tInfo.addLocation(15, new NetAddress("abc", 1, 11));
-    tInfo.addLocation(22, new NetAddress("def", 2, 21));
-    tInfo.addLocation(29, new NetAddress("gh", 3, 31));
-    ClientBlockInfo clientBlockInfo = tInfo.generateClientBlockInfo(mTachyonConf);
-=======
     long storageDirId = StorageDirId.getStorageDirId(0, StorageLevelAlias.MEM.getValue(), 0);
     tInfo.addLocation(15, new NetAddress("abc", 1, 11), storageDirId);
     tInfo.addLocation(22, new NetAddress("def", 2, 21), storageDirId);
     tInfo.addLocation(29, new NetAddress("gh", 3, 31), storageDirId);
-    ClientBlockInfo clientBlockInfo = tInfo.generateClientBlockInfo();
->>>>>>> 0462fb35
+    ClientBlockInfo clientBlockInfo = tInfo.generateClientBlockInfo(mTachyonConf);
     Assert.assertEquals((long) Constants.DEFAULT_BLOCK_SIZE_BYTE * 300, clientBlockInfo.offset);
     Assert.assertEquals(800, clientBlockInfo.length);
     Assert.assertEquals(3, clientBlockInfo.locations.size());
@@ -113,34 +103,19 @@
     BlockInfo tInfo =
         new BlockInfo(new InodeFile("t", 100, 0, Constants.DEFAULT_BLOCK_SIZE_BYTE,
             System.currentTimeMillis()), 300, 800);
-<<<<<<< HEAD
-    tInfo.addLocation(15, new NetAddress("abc", 1, 11));
-    Assert.assertEquals(1, tInfo.getLocations(mTachyonConf).size());
-    tInfo.addLocation(22, new NetAddress("def", 2, 21));
-    Assert.assertEquals(2, tInfo.getLocations(mTachyonConf).size());
-    tInfo.addLocation(29, new NetAddress("gh", 3, 31));
-    Assert.assertEquals(3, tInfo.getLocations(mTachyonConf).size());
-    tInfo.addLocation(15, new NetAddress("abc", 1, 11));
-    Assert.assertEquals(3, tInfo.getLocations(mTachyonConf).size());
-    tInfo.addLocation(22, new NetAddress("def", 2, 21));
-    Assert.assertEquals(3, tInfo.getLocations(mTachyonConf).size());
-    tInfo.addLocation(29, new NetAddress("gh", 3, 31));
-    Assert.assertEquals(3, tInfo.getLocations(mTachyonConf).size());
-=======
     long storageDirId = StorageDirId.getStorageDirId(0, StorageLevelAlias.MEM.getValue(), 0);
     tInfo.addLocation(15, new NetAddress("abc", 1, 11), storageDirId);
-    Assert.assertEquals(1, tInfo.getLocations().size());
+    Assert.assertEquals(1, tInfo.getLocations(mTachyonConf).size());
     tInfo.addLocation(22, new NetAddress("def", 2, 21), storageDirId);
-    Assert.assertEquals(2, tInfo.getLocations().size());
+    Assert.assertEquals(2, tInfo.getLocations(mTachyonConf).size());
     tInfo.addLocation(29, new NetAddress("gh", 3, 31), storageDirId);
-    Assert.assertEquals(3, tInfo.getLocations().size());
+    Assert.assertEquals(3, tInfo.getLocations(mTachyonConf).size());
     tInfo.addLocation(15, new NetAddress("abc", 1, 11), storageDirId);
-    Assert.assertEquals(3, tInfo.getLocations().size());
+    Assert.assertEquals(3, tInfo.getLocations(mTachyonConf).size());
     tInfo.addLocation(22, new NetAddress("def", 2, 21), storageDirId);
-    Assert.assertEquals(3, tInfo.getLocations().size());
+    Assert.assertEquals(3, tInfo.getLocations(mTachyonConf).size());
     tInfo.addLocation(29, new NetAddress("gh", 3, 31), storageDirId);
-    Assert.assertEquals(3, tInfo.getLocations().size());
->>>>>>> 0462fb35
+    Assert.assertEquals(3, tInfo.getLocations(mTachyonConf).size());
     tInfo.removeLocation(15);
     Assert.assertEquals(2, tInfo.getLocations(mTachyonConf).size());
     tInfo.removeLocation(10);

/*
 * Licensed to the University of California, Berkeley under one or more contributor license
 * agreements. See the NOTICE file distributed with this work for additional information regarding
 * copyright ownership. The ASF licenses this file to You under the Apache License, Version 2.0 (the
 * "License"); you may not use this file except in compliance with the License. You may obtain a
 * copy of the License at
 * 
 * http://www.apache.org/licenses/LICENSE-2.0
 * 
 * Unless required by applicable law or agreed to in writing, software distributed under the License
 * is distributed on an "AS IS" BASIS, WITHOUT WARRANTIES OR CONDITIONS OF ANY KIND, either express
 * or implied. See the License for the specific language governing permissions and limitations under
 * the License.
 */

package tachyon.worker.nio;

import java.io.IOException;
import java.net.InetSocketAddress;
import java.nio.ByteBuffer;
import java.nio.channels.SelectionKey;
import java.nio.channels.Selector;
import java.nio.channels.ServerSocketChannel;
import java.nio.channels.SocketChannel;
import java.nio.channels.spi.SelectorProvider;
import java.util.Collections;
import java.util.HashMap;
import java.util.Iterator;
import java.util.Map;

import org.slf4j.Logger;
import org.slf4j.LoggerFactory;

import com.google.common.base.Throwables;

import tachyon.Constants;
import tachyon.conf.TachyonConf;
import tachyon.worker.BlocksLocker;
import tachyon.worker.DataServer;
import tachyon.worker.hierarchy.StorageDir;

/**
 * The Server to serve data file read request from remote machines. The current implementation is
 * based on non-blocking NIO.
 */
public class NIODataServer implements Runnable, DataServer {
  private static final Logger LOG = LoggerFactory.getLogger(Constants.LOGGER_TYPE);

  // The host:port combination to listen on
  private final InetSocketAddress mAddress;

  // The channel on which we will accept connections
  private ServerSocketChannel mServerChannel;

  // The selector we will be monitoring.
  private Selector mSelector;

<<<<<<< HEAD
  // Instance of TachyonConf
  private final TachyonConf mTachyonConf;

  private Map<SocketChannel, DataServerMessage> mSendingData = Collections
=======
  private final Map<SocketChannel, DataServerMessage> mSendingData = Collections
>>>>>>> 0462fb35
      .synchronizedMap(new HashMap<SocketChannel, DataServerMessage>());
  private final Map<SocketChannel, DataServerMessage> mReceivingData = Collections
      .synchronizedMap(new HashMap<SocketChannel, DataServerMessage>());

  // The blocks locker manager.
  private final BlocksLocker mBlockLocker;
  private final Thread mListenerThread;

  private volatile boolean mShutdown = false;
  private volatile boolean mShutdowned = false;

  /**
   * Create a data server with direct access to worker storage.
   * 
   * @param address The address of the data server.
   * @param locker The lock system for lock blocks.
   */
  public NIODataServer(InetSocketAddress address, BlocksLocker locker, TachyonConf tachyonConf) {
    LOG.info("Starting DataServer @ " + address);
    mTachyonConf = tachyonConf;
    TachyonConf.assertValidPort(address, mTachyonConf);
    mAddress = address;
    mBlockLocker = locker;
    try {
      mSelector = initSelector();
      mListenerThread = new Thread(this);
      mListenerThread.start();
    } catch (IOException e) {
      LOG.error(e.getMessage() + mAddress, e);
      throw Throwables.propagate(e);
    }
  }

  private void accept(SelectionKey key) throws IOException {
    // For an accept to be pending the channel must be a server socket channel
    ServerSocketChannel serverSocketChannel = (ServerSocketChannel) key.channel();

    // Accept the connection and make it non-blocking
    SocketChannel socketChannel = serverSocketChannel.accept();
    socketChannel.configureBlocking(false);

    // Register the new SocketChannel with our Selector, indicating we'd like to be notified
    // when there is data waiting to be read.
    socketChannel.register(mSelector, SelectionKey.OP_READ);
  }

  /**
   * Close the data server.
   * 
   * @throws IOException
   */
  @Override
  public void close() throws IOException {
    mShutdown = true;
    mServerChannel.close();
    mSelector.close();
  }

  /**
   * Gets the port listening on.
   */
  @Override
  public int getPort() {
    return mServerChannel.socket().getLocalPort();
  }

  private Selector initSelector() throws IOException {
    // Create a new selector
    Selector socketSelector = SelectorProvider.provider().openSelector();

    // Create a new non-blocking server socket channel
    try {
      mServerChannel = ServerSocketChannel.open();
      mServerChannel.configureBlocking(false);

      // Bind the server socket to the specified address and port
      mServerChannel.socket().bind(mAddress);

      // Register the server socket channel, indicating an interest in accepting new connections.
      mServerChannel.register(socketSelector, SelectionKey.OP_ACCEPT);

      return socketSelector;
    } catch (IOException e) {
      // we wan't to throw the original IO issue, not the close issue, so don't throw
      // #close IOException.
      try {
        socketSelector.close();
      } catch (IOException ex) {
        // ignore, we want the other exception
        LOG.warn("Unable to close socket selector", ex);
      }
      throw e;
    } catch (RuntimeException e) {
      // we wan't to throw the original IO issue, not the close issue, so don't throw
      // #close IOException.
      try {
        socketSelector.close();
      } catch (IOException ex) {
        // ignore, we want the other exception
        LOG.warn("Unable to close socket selector", ex);
      }
      throw e;
    }
  }

  /**
   * @return true if the server is closed, false otherwise
   */
  @Override
  public boolean isClosed() {
    return mShutdowned;
  }

  private void read(SelectionKey key) throws IOException {
    SocketChannel socketChannel = (SocketChannel) key.channel();

    DataServerMessage tMessage;
    if (mReceivingData.containsKey(socketChannel)) {
      tMessage = mReceivingData.get(socketChannel);
    } else {
      tMessage = DataServerMessage.createBlockRequestMessage();
      mReceivingData.put(socketChannel, tMessage);
    }

    // Attempt to read off the channel
    int numRead;
    try {
      numRead = tMessage.recv(socketChannel);
    } catch (IOException e) {
      // The remote forcibly closed the connection, cancel the selection key and close the channel.
      key.cancel();
      socketChannel.close();
      mReceivingData.remove(socketChannel);
      mSendingData.remove(socketChannel);
      return;
    }

    if (numRead == -1) {
      // Remote entity shut the socket down cleanly. Do the same from our end and cancel the
      // channel.
      key.channel().close();
      key.cancel();
      mReceivingData.remove(socketChannel);
      mSendingData.remove(socketChannel);
      return;
    }

    if (tMessage.isMessageReady()) {
      if (tMessage.getBlockId() <= 0) {
        LOG.error("Invalid block id " + tMessage.getBlockId());
        return;
      }

      key.interestOps(SelectionKey.OP_WRITE);
      final long blockId = tMessage.getBlockId();
      LOG.info("Get request for blockId: {}", blockId);

      final int lockId = mBlockLocker.getLockId();
      final StorageDir storageDir = mBlockLocker.lock(blockId, lockId);
      ByteBuffer data;
      int dataLen = 0;
      try {
        data = storageDir.getBlockData(blockId, tMessage.getOffset(), (int)tMessage.getLength());
        storageDir.accessBlock(blockId);
        dataLen = data.limit();
      } catch (Exception e) {
        LOG.error(e.getMessage(), e);
        data = null;
      }
      DataServerMessage tResponseMessage =
<<<<<<< HEAD
          DataServerMessage.createBlockResponseMessage(true, tMessage.getBlockId(),
              tMessage.getOffset(), tMessage.getLength(), mTachyonConf);
=======
          DataServerMessage.createBlockResponseMessage(true, blockId, tMessage.getOffset(),
              dataLen, data);
>>>>>>> 0462fb35
      tResponseMessage.setLockId(lockId);
      mSendingData.put(socketChannel, tResponseMessage);
    }
  }

  @Override
  public void run() {
    while (!mShutdown) {
      try {
        // Wait for an event one of the registered channels.
        mSelector.select();
        if (mShutdown) {
          break;
        }

        // Iterate over the set of keys for which events are available
        Iterator<SelectionKey> selectKeys = mSelector.selectedKeys().iterator();
        while (selectKeys.hasNext()) {
          SelectionKey key = selectKeys.next();
          selectKeys.remove();

          if (!key.isValid()) {
            continue;
          }

          // Check what event is available and deal with it.
          // TODO These should be multi-thread.
          if (key.isAcceptable()) {
            accept(key);
          } else if (key.isReadable()) {
            read(key);
          } else if (key.isWritable()) {
            write(key);
          }
        }
      } catch (Exception e) {
        LOG.error(e.getMessage(), e);
        if (mShutdown) {
          break;
        }
        throw new RuntimeException(e);
      }
    }
    mShutdowned = true;
  }

  private void write(SelectionKey key) {
    SocketChannel socketChannel = (SocketChannel) key.channel();

    DataServerMessage sendMessage = mSendingData.get(socketChannel);

    boolean closeChannel = false;
    try {
      sendMessage.send(socketChannel);
    } catch (IOException e) {
      closeChannel = true;
      LOG.error(e.getMessage());
    }

    if (sendMessage.finishSending() || closeChannel) {
      try {
        key.channel().close();
      } catch (IOException e) {
        LOG.error(e.getMessage());
      }
      key.cancel();
      mReceivingData.remove(socketChannel);
      mSendingData.remove(socketChannel);
      sendMessage.close();
      mBlockLocker.unlock(Math.abs(sendMessage.getBlockId()), sendMessage.getLockId());
    }
  }
}<|MERGE_RESOLUTION|>--- conflicted
+++ resolved
@@ -55,14 +55,10 @@
   // The selector we will be monitoring.
   private Selector mSelector;
 
-<<<<<<< HEAD
   // Instance of TachyonConf
   private final TachyonConf mTachyonConf;
 
-  private Map<SocketChannel, DataServerMessage> mSendingData = Collections
-=======
   private final Map<SocketChannel, DataServerMessage> mSendingData = Collections
->>>>>>> 0462fb35
       .synchronizedMap(new HashMap<SocketChannel, DataServerMessage>());
   private final Map<SocketChannel, DataServerMessage> mReceivingData = Collections
       .synchronizedMap(new HashMap<SocketChannel, DataServerMessage>());
@@ -233,13 +229,8 @@
         data = null;
       }
       DataServerMessage tResponseMessage =
-<<<<<<< HEAD
-          DataServerMessage.createBlockResponseMessage(true, tMessage.getBlockId(),
-              tMessage.getOffset(), tMessage.getLength(), mTachyonConf);
-=======
           DataServerMessage.createBlockResponseMessage(true, blockId, tMessage.getOffset(),
               dataLen, data);
->>>>>>> 0462fb35
       tResponseMessage.setLockId(lockId);
       mSendingData.put(socketChannel, tResponseMessage);
     }

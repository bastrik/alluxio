--- conflicted
+++ resolved
@@ -7,7 +7,7 @@
 
 In Tachyon source tree, [`deploy/vagrant`](https://github.com/amplab/tachyon/blob/master/deploy/vagrant) directory contains utilities to help you set up a Tachyon cluster on AWS EC2 or virtualbox.
 
-Apart from Tachyon, you can choose different computation frameworks and under filesystems from the following list. 
+Apart from Tachyon, you can choose different computation frameworks and under filesystems from the following list.
 
 * Computation Framework
   * Spark
@@ -29,11 +29,11 @@
 
 Under `deploy/vagrant` directory in your Tachyon repo, run the following to install dependent python libs:
 
-    sudo bash bin/install.sh. 
+    sudo bash bin/install.sh.
 
 If anything goes wrong, install [pip](https://pip.pypa.io/en/latest/installing.html) on your own, then in the same directory, run(may need sudo):
 
-    pip install -r pip-req.txt. 
+    pip install -r pip-req.txt.
 
 ## Quick Start With VirtualBox
 
@@ -41,9 +41,9 @@
 
     ./create 2 vb
 
-A two node Tachyon cluster with Hadoop2.4.1 as under filesystem will be set up. 
-
-It will be slow when you run this for the first time because 
+A two node Tachyon cluster with Hadoop2.4.1 as under filesystem will be set up.
+
+It will be slow when you run this for the first time because
 a virtualbox image with necessary software installed will be created and saved for future use.
 
 ## Quick Start With AWS EC2
@@ -52,7 +52,7 @@
 
 [Sign up](https://aws.amazon.com/) AWS account with access to EC2.
 
-Set shell environment variables `AWS_ACCESS_KEY_ID` and `AWS_SECRET_ACCESS_KEY`, 
+Set shell environment variables `AWS_ACCESS_KEY_ID` and `AWS_SECRET_ACCESS_KEY`,
 refer to [this doc](http://docs.aws.amazon.com/AWSSimpleQueueService/latest/SQSGettingStartedGuide/AWSCredentials.html) for more detail.
 
 Download [key pair](http://docs.aws.amazon.com/AWSEC2/latest/UserGuide/ec2-key-pairs.html). Be sure to chmod private ssh key to **0600**.
@@ -63,15 +63,15 @@
 
     vagrant plugin install vagrant-aws
 
-By default, if you don't have a 
-[Security Group](http://docs.aws.amazon.com/AWSEC2/latest/UserGuide/using-network-security.html) 
-named **tachyon-vagrant-test** in 
-[Region(**us-east-1**) and Availability Zone(**us-east-1a**)](http://docs.aws.amazon.com/AWSEC2/latest/UserGuide/using-regions-availability-zones.html), 
-the security group will be set up automatically in the region with all inbound/outbound network traffic opened. 
-If you know what you are doing, you can change security group, region and availability zone in configuration file `conf/ec2.yml`, 
+By default, if you don't have a
+[Security Group](http://docs.aws.amazon.com/AWSEC2/latest/UserGuide/using-network-security.html)
+named **tachyon-vagrant-test** in
+[Region(**us-east-1**) and Availability Zone(**us-east-1a**)](http://docs.aws.amazon.com/AWSEC2/latest/UserGuide/using-regions-availability-zones.html),
+the security group will be set up automatically in the region with all inbound/outbound network traffic opened.
+If you know what you are doing, you can change security group, region and availability zone in configuration file `conf/ec2.yml`,
 otherwise, you do not need to configure these values, the default will be fine.
 
-A Tachyon cluster with Hadoop2.4.1 as under filesystem will be set up in us-east-1a by running 
+A Tachyon cluster with Hadoop2.4.1 as under filesystem will be set up in us-east-1a by running
 
     ./create <number of machines> aws
 
@@ -97,18 +97,18 @@
 
     vagrant ssh {NODE_NAME}
 
-Let's ssh into TachyonMaster: 
-
-    vagrant ssh TachyonMaster 
-    
-You should have entered TachyonMaster node, all software is installed under root directory, 
+Let's ssh into TachyonMaster:
+
+    vagrant ssh TachyonMaster
+
+You should have entered TachyonMaster node, all software is installed under root directory,
 e.x. Tachyon is installed in `/tachyon`, Hadoop is installed in `/hadoop`.
 
 Let's run some tests against Tachyon:
 
     /tachyon/bin/tachyon runTests
 
-After the tests all pass, visit Tachyon web UI: `http://{MASTER_IP}:19999` again, 
+After the tests all pass, visit Tachyon web UI: `http://{MASTER_IP}:19999` again,
 in navigation bar `Browse FileSystem`, you should see files written to Tachyon by the above tests.
 
 Util scripts are provided under directory `~/vagrant-utils` on TachyonMaster node.
@@ -117,7 +117,7 @@
 
     ~/vagrant-utils/copy-dir <path>
 
-to distribute the file or directory represented by `path` on TachyonMaster node to all worker nodes. 
+to distribute the file or directory represented by `path` on TachyonMaster node to all worker nodes.
 For example, after changing some configurations on TachyonMaster node, you can use this script to update the configuration on all worker nodes.
 
 Run
@@ -131,7 +131,7 @@
     ~/vagrant-utils/remount <source directory> <destination directory>
 
 to unmount a device from current mount point `<source directory>` and mount to another point `<destination directory>` in all nodes.
-  
+
 In TachyonMaster node, you can ssh to any node without password like
 
     ssh TachyonWorker1
@@ -140,7 +140,7 @@
 
     ./destroy
 
-to destroy the cluster you just created, only one cluster can be created each time. 
+to destroy the cluster you just created, only one cluster can be created each time.
 After the command succeeds, for virtualbox, virtual machines will be deleted, for EC2, instances will be terminated.
 
 ## Configurations
@@ -148,7 +148,7 @@
 There are two kinds of configuration files under `conf`:
 
 1. configuration for target deploy platform, like `vb.yml` for virtualbox, `ec2.yml` for AWS EC2.
-2. software configuration, like `tachyon.yml`, `spark.yml`, `ufs.yml`(ufs means under filesystem). 
+2. software configuration, like `tachyon.yml`, `spark.yml`, `ufs.yml`(ufs means under filesystem).
 
 All the configuration files use [yaml syntax](http://en.wikipedia.org/wiki/YAML).
 
@@ -190,22 +190,18 @@
 
 #### How to increase root device's space?
 
-First, migrate data in current root device to a larger EBS volume and attach the larger volume as root device, 
+First, migrate data in current root device to a larger EBS volume and attach the larger volume as root device,
 refer to [how to expand ebs volume](http://docs.aws.amazon.com/AWSEC2/latest/UserGuide/ebs-expand-volume.html).
 
-Second, repartition the new root device to use the whole disk, 
+Second, repartition the new root device to use the whole disk,
 refer to [how to expand partition](http://docs.aws.amazon.com/AWSEC2/latest/UserGuide/storage_expand_partition.html).
 
 #### What's PV/HVM?
 
-<<<<<<< HEAD
-  explanation in http://docs.aws.amazon.com/AWSEC2/latest/UserGuide/virtualization_types.html
-
-7. How to use AWS Spot Instance?
-
-  explanation for [Spot Instance](http://aws.amazon.com/ec2/purchasing-options/spot-instances/)
-  
-  set "Spot_Price" in conf/ec2.yml, that's all. We do not support persistent spot instances.
-=======
 Please refer to [official AWS documentation](http://docs.aws.amazon.com/AWSEC2/latest/UserGuide/virtualization_types.html).
->>>>>>> a2282953
+
+#### How to use AWS Spot Instance?
+
+[Explanation for Spot Instance](http://aws.amazon.com/ec2/purchasing-options/spot-instances/).
+
+Set "Spot_Price" in conf/ec2.yml, that's all. We do not support persistent spot instances.
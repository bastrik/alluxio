--- conflicted
+++ resolved
@@ -14,11 +14,7 @@
   <parent>
     <groupId>org.alluxio</groupId>
     <artifactId>alluxio-keyvalue</artifactId>
-<<<<<<< HEAD
     <version>1.1.0-SNAPSHOT</version>
-=======
-    <version>1.0.2-SNAPSHOT</version>
->>>>>>> 32551599
   </parent>
   <artifactId>alluxio-keyvalue-client</artifactId>
   <name>Alluxio Key Value - Client</name>
@@ -55,9 +51,7 @@
   </dependencies>
 
   <profiles>
-<<<<<<< HEAD
-    <!-- build profile for Apache Spark -->
-=======
+    <!-- build profile for Apache Flink -->
     <!-- Profile used to build alluxio client jar used for Apache Flink. This will be activated by using -Pflink -->
     <!-- in the maven command line. -->
     <profile>
@@ -81,9 +75,9 @@
       </dependencies>
     </profile>
 
+    <!-- build profile for Apache Spark -->
     <!-- Profile used to build alluxio keyvalue client jar used for Apache Spark. This will be activated by using -->
     <!-- -Pspark in the maven command line. -->
->>>>>>> 32551599
     <profile>
       <id>spark</id>
       <!-- The dependencies are the same as the default dependencies, except that curator-client, curator-framework, -->
